"""Main CLI for TerminalAI.

Best practice: Run this script as a module from the project root:
    python -m terminalai.terminalai_cli
This ensures all imports work correctly. If you run this file directly, you may get import errors.
"""
import os
import sys
import requests
from terminalai.__init__ import __version__
from terminalai.config import load_config
from terminalai.ai_providers import get_provider
from terminalai.command_extraction import extract_commands_from_output
from terminalai.formatting import print_ai_answer_with_rich
from terminalai.shell_integration import get_system_context
from terminalai.cli_interaction import (
    parse_args, handle_commands, interactive_mode, setup_wizard,
    _set_default_provider_interactive,
    _set_ollama_model_interactive
)
from terminalai.color_utils import colorize_command
<<<<<<< HEAD
from rich.console import Console
from rich.text import Text
=======
from terminalai.file_reader import read_project_file
>>>>>>> b7699e1d

if __name__ == "__main__" and (__package__ is None or __package__ == ""):
    print("[WARNING] It is recommended to run this script as a module:")
    print("    python -m terminalai.terminalai_cli")
    print("Otherwise, you may get import errors.")

def main():
    """Main entry point for the TerminalAI CLI."""
    # --- Argument Parsing and Initial Setup ---
    args = parse_args()

    # Setup console for rich output (can be changed later if needed, e.g., for eval_mode stderr)
    # If eval_mode is true, rich output should go to stderr.
    # The handle_commands function itself will manage its console for stderr/stdout.
    # Here, we set up a default console. If print_ai_answer_with_rich needs to go to stderr,
    # it should be handled there or by passing a stderr_console to it.
    # For now, main output (non-command, non-error) from direct query goes to stdout.
    # rich_output_to_stderr = args.eval_mode # Key decision: Rich AI explanations to stderr in eval_mode # REMOVED

    console = Console() # Default console for general script output not handled by specific functions

    # --- Main Logic Based on Arguments ---
    if args.version:
        console.print(f"TerminalAI version {__version__}")
        sys.exit(0)

    # Check for setup flag or "setup" command
    if args.setup:
        setup_wizard()
        sys.exit(0)

    # Handle --set-default flag
    if args.set_default:
        _set_default_provider_interactive(console)
        sys.exit(0)

    # Handle --set-ollama flag
    if args.set_ollama:
        _set_ollama_model_interactive(console)
        sys.exit(0)

    # Check if first argument is "setup" (positional argument)
    if args.query and args.query == "setup":
        setup_wizard()
        sys.exit(0)

    # Load configuration
    config = load_config()

    # Determine provider: override > config > setup prompt
    provider_to_use = None
    if args.provider: # Check for command-line override first
        provider_to_use = args.provider
    else:
        provider_to_use = config.get("default_provider", "")

    if not provider_to_use:
        print(colorize_command("No AI provider configured. Running setup wizard..."))
        setup_wizard() # This will allow user to set a default
        # After setup, try to load config again or exit if user quit setup
        config = load_config()
        provider_to_use = config.get("default_provider", "")
        if not provider_to_use:
            print(colorize_command("Setup was not completed. Exiting."))
            sys.exit(1)

<<<<<<< HEAD
    # Run in interactive mode if no query provided or chat explicitly requested
    # (and not a config shortcut command that would have exited earlier)
    is_chat_request = getattr(args, 'chat', False) or sys.argv[0].endswith('ai-c')
    if not args.query or is_chat_request:
=======
    # Run in interactive mode if no query provided AND no --explain flag AND no --read-file flag, or if chat explicitly requested
    is_chat_request = getattr(args, 'chat', False) or sys.argv[0].endswith('ai-c')
    if (not args.query and not args.explain and not args.read_file) or is_chat_request:
>>>>>>> b7699e1d
        interactive_mode(chat_mode=is_chat_request)
        sys.exit(0)

    # Get AI provider instance
    provider = get_provider(provider_to_use) # Use the determined provider_to_use
    if not provider:
        print(colorize_command(f"Error: Provider '{provider_to_use}' is not configured properly or is unknown."))
        print(colorize_command("Please run 'ai setup' to configure an AI provider, or check the provider name."))
        sys.exit(1)

    # Get system context
    system_context = get_system_context()
    # Add current working directory to context
    cwd = os.getcwd()
    final_system_context = system_context # Start with base system context
    user_query = args.query # Initialize user_query from args

    file_content_for_prompt = None # Initialize

    if hasattr(args, 'explain') and args.explain:
        file_path_to_read = args.explain
        content, error = read_project_file(file_path_to_read, cwd)
        if error:
            print(colorize_command(error))
            sys.exit(1)
        if content is None:
            print(colorize_command(f"Error: Could not read file '{file_path_to_read}'. An unknown issue occurred."))
            sys.exit(1)

        file_content_for_prompt = content
        abs_file_path = os.path.abspath(os.path.join(cwd, file_path_to_read))

        # For --explain, the user_query becomes the predefined explanation query
        user_query = (
            f"The user wants an explanation of the file '{file_path_to_read}' (absolute path: '{abs_file_path}') "
            f"located in their current working directory '{cwd}'. "
            f"Please summarize this file, explain its likely purpose, and describe its context within a typical project structure found in this directory. "
            f"If relevant, also identify any other files or modules it appears to reference or interact with."
        )

        # The system context includes the file content and instructions
        final_system_context = (
            f"""You are assisting a user who wants to understand a file. Their current working directory is '{cwd}'.
The file in question is '{file_path_to_read}' (absolute path: '{abs_file_path}').
File Content of '{file_path_to_read}':
-------------------------------------------------------
{file_content_for_prompt}
-------------------------------------------------------

Please process the request which is to summarize this file, explain its likely purpose, and describe its context within a typical project structure. If relevant, also identify any other files or modules it appears to reference or interact with."""
        )

    elif hasattr(args, 'read_file') and args.read_file: # Ensure this is elif
        file_path_to_read = args.read_file
        content, error = read_project_file(file_path_to_read, cwd)
        if error:
            print(colorize_command(error))
            sys.exit(1)
        if content is None:
            print(colorize_command(f"Error: Could not read file '{file_path_to_read}'. An unknown issue occurred."))
            sys.exit(1)

        file_content_for_prompt = content
        abs_file_path = os.path.abspath(os.path.join(cwd, file_path_to_read))

        # For --read-file, user_query is the original user query.
        # The system context includes file content and guides the AI to use it for the user's query.
        final_system_context = (
            f"The user is in the directory: {cwd}.\n"
            f"They have provided the content of the file: '{file_path_to_read}' (absolute path: '{abs_file_path}').\n"
            f"Their query related to this file is: '{user_query}'.\n\n"
            f"File Content:\n"
            f"-------------------------------------------------------\n"
            f"{file_content_for_prompt}\n"
            f"-------------------------------------------------------\n\n"
            f"Based on the file content and the user's query, please provide an explanation or perform the requested task. "
            f"If relevant, identify any other files or modules it appears to reference or interact with, "
            f"considering standard import statements or common patterns for its file type. "
            f"Focus on its role within a typical project structure if it seems to be part of a larger application in '{cwd}'."
        )
    else:
        # Original behavior if not reading a file, just add CWD to system_context
        final_system_context += f"\nThe user's current working directory is: {cwd}"

    # Adjust system context for verbosity/length if requested
    if args.verbose:
        final_system_context += (
            "\nPlease provide a detailed response with thorough explanation."
        )
    if args.long:
        final_system_context += (
            "\nPlease provide a comprehensive, in-depth response covering all relevant aspects."
        )

    # Generate response
    try:
        # Ensure user_query is a string before passing to provider.generate_response
        if user_query is None:
            user_query = "" # Default to empty string if None (e.g. if only --explain was used and no actual query text)

        response = provider.generate_response(
            user_query, final_system_context, verbose=args.verbose or args.long
        )
    except (ValueError, TypeError, ConnectionError, requests.RequestException) as e:
        print(colorize_command(f"Error from AI provider: {str(e)}"))
        sys.exit(1)

    # Format and print response
    # rich_to_stderr = getattr(args, 'eval_mode', False) # REMOVED

    # console_for_direct determines where the "AI:(model)>" prompt for direct queries goes.
    # Since eval_mode is removed, this can now consistently go to stdout.
    console_for_direct = Console(force_terminal=True) # Defaults to stdout
    
    # Print an empty line before the prompt for direct queries
    console_for_direct.print()

    # Construct and print the display prompt for direct queries
    display_provider_for_direct_query = provider_to_use
    if provider_to_use == "ollama":
        ollama_model_for_direct = config.get("providers", {}).get("ollama", {}).get("model", "")
        if ollama_model_for_direct:
            display_provider_for_direct_query = f"ollama-{ollama_model_for_direct}"
        else:
            display_provider_for_direct_query = "ollama (model not set)"
    
    direct_query_prompt_text = Text()
    direct_query_prompt_text.append("AI:", style="bold cyan")
    direct_query_prompt_text.append("(", style="bold green")
    direct_query_prompt_text.append(display_provider_for_direct_query, style="bold green")
    direct_query_prompt_text.append(")", style="bold green")
    # No space or > here, as the response will be on the next line.
    
    console_for_direct.print(direct_query_prompt_text)

    # The original response from the AI provider might start with "[AI] "
    cleaned_response = response
    if response.startswith("[AI] "):
        cleaned_response = response[len("[AI] "):]

    # Print the cleaned AI response (which will start on a new line)
    # to_stderr argument is removed, print_ai_answer_with_rich defaults to stdout.
    print_ai_answer_with_rich(cleaned_response)

    # Extract and handle commands from the response
    commands = extract_commands_from_output(response)
    if commands:
        handle_commands(
            commands,
            auto_confirm=args.yes
            # eval_mode and rich_to_stderr parameters are removed from handle_commands
        )

    # If not a direct query, and not setup, and not chat mode, it's single interaction
    elif not args.setup and not args.chat and not args.set_default and not args.set_ollama:
        interactive_mode(chat_mode=False) # Single interaction then exit

if __name__ == "__main__":
    main()<|MERGE_RESOLUTION|>--- conflicted
+++ resolved
@@ -19,12 +19,9 @@
     _set_ollama_model_interactive
 )
 from terminalai.color_utils import colorize_command
-<<<<<<< HEAD
 from rich.console import Console
 from rich.text import Text
-=======
 from terminalai.file_reader import read_project_file
->>>>>>> b7699e1d
 
 if __name__ == "__main__" and (__package__ is None or __package__ == ""):
     print("[WARNING] It is recommended to run this script as a module:")
@@ -91,16 +88,9 @@
             print(colorize_command("Setup was not completed. Exiting."))
             sys.exit(1)
 
-<<<<<<< HEAD
-    # Run in interactive mode if no query provided or chat explicitly requested
-    # (and not a config shortcut command that would have exited earlier)
-    is_chat_request = getattr(args, 'chat', False) or sys.argv[0].endswith('ai-c')
-    if not args.query or is_chat_request:
-=======
     # Run in interactive mode if no query provided AND no --explain flag AND no --read-file flag, or if chat explicitly requested
     is_chat_request = getattr(args, 'chat', False) or sys.argv[0].endswith('ai-c')
     if (not args.query and not args.explain and not args.read_file) or is_chat_request:
->>>>>>> b7699e1d
         interactive_mode(chat_mode=is_chat_request)
         sys.exit(0)
 
