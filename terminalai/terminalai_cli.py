"""Main CLI for TerminalAI.

Best practice: Run this script as a module from the project root:
    python -m terminalai.terminalai_cli
This ensures all imports work correctly. If you run this file directly, you may get import errors.
"""
import os
import sys
import requests
from terminalai.__init__ import __version__
from terminalai.config import load_config
from terminalai.ai_providers import get_provider
from terminalai.command_extraction import extract_commands_from_output
from terminalai.formatting import print_ai_answer_with_rich
from terminalai.shell_integration import get_system_context
from terminalai.cli_interaction import (
    parse_args, handle_commands, interactive_mode, setup_wizard
)
from terminalai.color_utils import colorize_command

if __name__ == "__main__" and (__package__ is None or __package__ == ""):
    print("[WARNING] It is recommended to run this script as a module:")
    print("    python -m terminalai.terminalai_cli")
    print("Otherwise, you may get import errors.")

def main():
    """Main entry point for the TerminalAI CLI."""
    args = parse_args()

    # Check for version flag
    if args.version:
        print(f"TerminalAI version {__version__}")
        sys.exit(0)

    # Check for setup flag or "setup" command
    if args.setup:
        setup_wizard()
        sys.exit(0)

    # Check if first argument is "setup" (positional argument)
    if args.query and args.query == "setup":
        setup_wizard()
        sys.exit(0)

    # Load configuration
    config = load_config()

    # Check if AI provider is configured
    provider_name = config.get("default_provider", "")
    if not provider_name:
        print(colorize_command("No AI provider configured. Running setup wizard..."))
        setup_wizard()
        sys.exit(0)

<<<<<<< HEAD
    # Run in interactive mode if no query provided
    if not args.query or getattr(args, 'chat', False) or sys.argv[0].endswith('ai-c'):
        try:
            interactive_mode(chat_mode=True)
        except SystemExit:
            pass
        return
=======
    # Run in interactive mode if no query provided or chat explicitly requested
    is_chat_request = getattr(args, 'chat', False) or sys.argv[0].endswith('ai-c')
    if not args.query or is_chat_request:
        interactive_mode(chat_mode=is_chat_request) # Pass True only if chat was explicit
        sys.exit(0)
>>>>>>> efb36213

    # Get AI provider
    provider = get_provider(provider_name)
    if not provider:
        print(colorize_command(f"Error: Provider '{provider_name}' is not configured properly."))
        print(colorize_command("Please run 'ai setup' to configure an AI provider."))
        sys.exit(1)

    # Get system context
    system_context = get_system_context()
    # Add current working directory to context
    cwd = os.getcwd()
    system_context += f"\nThe user's current working directory is: {cwd}"

    # Adjust system context for verbosity/length if requested
    if args.verbose:
        system_context += (
            "\nPlease provide a detailed response with thorough explanation."
        )
    if args.long:
        system_context += (
            "\nPlease provide a comprehensive, in-depth response covering all relevant aspects."
        )

    # Generate response
    try:
        # Ensure args.query is a string, not a list
        user_query = args.query
        response = provider.generate_response(
            user_query, system_context, verbose=args.verbose or args.long
        )
    except (ValueError, TypeError, ConnectionError, requests.RequestException) as e:
        print(colorize_command(f"Error from AI provider: {str(e)}"))
        sys.exit(1)

    # Format and print response
    rich_to_stderr = getattr(args, 'eval_mode', False)
    print_ai_answer_with_rich(response, to_stderr=rich_to_stderr)

    # Extract and handle commands from the response
    commands = extract_commands_from_output(response)
    if commands:
        handle_commands(
            commands,
            auto_confirm=args.yes,
            eval_mode=getattr(args, 'eval_mode', False),
            rich_to_stderr=rich_to_stderr
        )

if __name__ == "__main__":
    main()<|MERGE_RESOLUTION|>--- conflicted
+++ resolved
@@ -52,21 +52,11 @@
         setup_wizard()
         sys.exit(0)
 
-<<<<<<< HEAD
-    # Run in interactive mode if no query provided
-    if not args.query or getattr(args, 'chat', False) or sys.argv[0].endswith('ai-c'):
-        try:
-            interactive_mode(chat_mode=True)
-        except SystemExit:
-            pass
-        return
-=======
     # Run in interactive mode if no query provided or chat explicitly requested
     is_chat_request = getattr(args, 'chat', False) or sys.argv[0].endswith('ai-c')
     if not args.query or is_chat_request:
         interactive_mode(chat_mode=is_chat_request) # Pass True only if chat was explicit
         sys.exit(0)
->>>>>>> efb36213
 
     # Get AI provider
     provider = get_provider(provider_name)
