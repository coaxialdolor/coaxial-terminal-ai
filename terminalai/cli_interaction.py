"""CLI interaction functionality for TerminalAI."""
import os
import sys
import argparse
import os
from terminalai.command_utils import run_shell_command, is_shell_command
from terminalai.command_extraction import is_stateful_command, is_risky_command
from terminalai.clipboard_utils import copy_to_clipboard
<<<<<<< HEAD
=======

# Imports for rich components - moved to top level for functions that use them often
from rich.console import Console
from rich.panel import Panel
from rich.text import Text
from rich.rule import Rule

# Imports for terminalai components - moved to top level where feasible
from terminalai.config import (
    load_config, save_config,
    get_system_prompt, DEFAULT_SYSTEM_PROMPT
)
from terminalai.shell_integration import (
    install_shell_integration, uninstall_shell_integration,
    check_shell_integration, get_system_context
)
from terminalai.ai_providers import get_provider
from terminalai.formatting import print_ai_answer_with_rich
from terminalai.command_extraction import extract_commands as get_commands_interactive
from terminalai.__init__ import __version__
>>>>>>> efb36213

def parse_args():
    """Parse command line arguments."""
    description_text = """TerminalAI: Your command-line AI assistant.
Ask questions or request commands in natural language.

-----------------------------------------------------------------------
MODES OF OPERATION & EXAMPLES:
-----------------------------------------------------------------------
1. Direct Query: Ask a question directly, get a response, then exit.
   Syntax: ai [flags] "query"
   Examples:
     ai "list files ending in .py"
     ai -v "explain the concept of inodes"
     ai -y "show current disk usage"
     ai -y -v "create a new directory called 'test_project' and enter it"

2. Single Interaction: Enter a prompt, get one response, then exit.
   Syntax: ai [flags]
   Examples:
     ai
       AI:(provider)> your question here
     ai -l
       AI:(provider)> explain git rebase in detail

3. Persistent Chat: Keep conversation history until 'exit'/'q'.
   Syntax: ai --chat [flags]  OR  ai -c [flags]
   Examples:
     ai --chat
     ai -c -v  (start chat in verbose mode)

-----------------------------------------------------------------------
COMMAND HANDLING:
-----------------------------------------------------------------------
- Confirmation:  Commands require [Y/n] confirmation before execution.
                 Risky commands (rm, sudo) require explicit 'y'.
- Stateful cmds: Commands like 'cd' or 'export' that change shell state
                 will prompt to copy to clipboard [Y/n].
- Integration:   If Shell Integration is installed (via 'ai setup'):
                   Stateful commands *only* in Direct Query mode (ai "...")
                   will execute directly in the shell after confirmation.
                   Interactive modes (ai, ai --chat) still use copy.

-----------------------------------------------------------------------
AVAILABLE FLAGS:
-----------------------------------------------------------------------
  [query]           Your question or request (used in Direct Query mode).
  -h, --help        Show this help message and exit.
  -y, --yes         Auto-confirm execution of non-risky commands.
                     Effective in Direct Query mode or with Shell Integration.
                     Example: ai -y "show disk usage"
  -v, --verbose     Request a more detailed response from the AI.
                     Example: ai -v "explain RAID levels"
                     Example (chat): ai -c -v
  -l, --long        Request a longer, more comprehensive response from AI.
                     Example: ai -l "explain git rebase workflow"
  --setup           Run the interactive setup wizard.
  --version         Show program's version number and exit.

-----------------------------------------------------------------------
AI FORMATTING EXPECTATIONS:
-----------------------------------------------------------------------
- Provide commands in separate ```bash code blocks.
- Keep explanations outside code blocks."""
    epilog_text = """For full configuration, run 'ai setup'.
Project: https://github.com/coaxialdolor/terminalai"""
    parser = argparse.ArgumentParser(
        description=description_text,
        epilog=epilog_text,
        formatter_class=argparse.RawTextHelpFormatter
    )

    parser.add_argument(
        "query",
        nargs="?",
        help=argparse.SUPPRESS
    )

    parser.add_argument(
        "-y", "--yes",
        action="store_true",
        help=argparse.SUPPRESS
    )

    parser.add_argument(
        "-v", "--verbose",
        action="store_true",
        help=argparse.SUPPRESS
    )

    parser.add_argument(
        "-l", "--long",
        action="store_true",
        help=argparse.SUPPRESS
    )

    parser.add_argument(
        "--setup",
        action="store_true",
        help=argparse.SUPPRESS
    )

    parser.add_argument(
        "--version",
        action="store_true",
        help=argparse.SUPPRESS
    )

    parser.add_argument(
        "--eval-mode",
        action="store_true",
        help=argparse.SUPPRESS
    )

    parser.add_argument(
        "--chat",
        action="store_true",
        help=argparse.SUPPRESS
    )

    return parser.parse_args()

def handle_commands(commands, auto_confirm=False, eval_mode=False, rich_to_stderr=False):
    """Handle extracted commands, prompting the user and executing if confirmed."""
    console = Console(file=sys.stderr if rich_to_stderr else None)

    # Detect shell integration
    shell_integration_active = os.environ.get("TERMINALAI_SHELL_INTEGRATION") == "1"

    if not commands:
        return

    n_commands = len(commands)

<<<<<<< HEAD
    # Always enumerate and prompt for selection if more than one command
    if n_commands > 1:
=======
    if n_commands == 1:
        command = commands[0]
        is_stateful = is_stateful_command(command)
        is_risky = is_risky_command(command)
        # If eval_mode or shell integration active, prepare for potential direct execution
        if eval_mode or shell_integration_active:
            # Auto-confirm non-risky commands if -y is used
            if auto_confirm and not is_risky:
                print(command) # Output command for eval
                sys.exit(0)

            # Otherwise, prompt for confirmation
            if is_risky:
                confirm_msg = "Execute? [y/N]: "
                default_choice = "n"
            else: # Not risky, but -y was not used or not applicable
                confirm_msg = "Execute? [Y/n]: "
                default_choice = "y"
            style = "yellow" if is_risky else "green"
            # Print prompt to stderr (so it doesn't get eval'd)
            print(confirm_msg, end="", file=sys.stderr)
            sys.stderr.flush()
            choice = input().lower()
            if not choice:
                choice = default_choice
            if choice == "y":
                print(command) # Output command for eval
                sys.exit(0)
            else:
                print("[Cancelled]", file=sys.stderr)
                sys.exit(1)

        # --- Fallback for non-eval mode / no shell integration ---
        # Warn and offer clipboard for stateful commands
        if is_stateful:
            prompt_text = (
                f"[STATEFUL COMMAND] '{command}' changes shell state. "
                "Install shell integration (see setup) for seamless execution. "
                "Copy to clipboard instead? [Y/n]: "
            )
            console.print(Text(prompt_text, style="yellow bold"), end="")
            choice = input().lower()
            if choice != 'n':
                copy_to_clipboard(command)
                console.print("[green]Command copied to clipboard. Paste and run manually.[/green]")
            return
        # Otherwise, normal confirmation logic for non-stateful/non-eval commands
        if auto_confirm and not is_risky:
            console.print(f"[green]Auto-executing: {command}[/green]")
            run_command(command)
            return

        confirm_msg = "Execute? [y/N]: " if is_risky else "Execute? [Y/n]: "
        default_choice = "n" if is_risky else "y"
        style = "yellow" if is_risky else "green"
        console.print(Text(confirm_msg, style=style), end="")
        choice = input().lower()
        if not choice:
            choice = default_choice
        if choice == "y":
            run_command(command)
        return

    else:  # Multiple commands - display in a cleaner format
        # Create a list of command objects for display
>>>>>>> efb36213
        cmd_list = []
        for i, cmd in enumerate(commands, 1):
            is_risky_cmd = is_risky_command(cmd)
            is_stateful_cmd = is_stateful_command(cmd)
            cmd_text = f"[cyan]{i}[/cyan]: [white]{cmd}[/white]"
            if is_risky_cmd:
                cmd_text += " [bold red][RISKY][/bold red]"
            if is_stateful_cmd:
                cmd_text += " [bold yellow][STATEFUL][/bold yellow]"
            cmd_list.append(cmd_text)
        console.print(Panel(
            "\n".join(cmd_list),
            title=f"Found {n_commands} commands",
            border_style="blue"
        ))
        console.print(Text("Enter command number, 'a' for all, or 'q' to quit: ", style="bold cyan"), end="")
        choice = input().lower()

        if choice == "q":
            return
        elif choice == "a":
            for cmd in commands:
<<<<<<< HEAD
                is_cmd_risky = is_risky_command(cmd)
                if is_cmd_risky:
                    console.print(Text(f"[RISKY] Execute risky command '{cmd}'? [y/N]: ", style="red bold"), end="")
                    subchoice = input().lower()
                    if subchoice != "y":
                        continue
                run_command(cmd)
            return  # Always return after handling 'a'
=======
                if is_stateful_command(cmd):
                    is_cmd_risky = is_risky_command(cmd)

                    if eval_mode or shell_integration_active:
                        # Always require extra confirmation for risky commands
                        if is_cmd_risky:
                            prompt_text = (
                                f"[RISKY][STATEFUL COMMAND] '{cmd}' is risky and changes "
                                "shell state. Execute? [y/N]: "
                            )
                            console.print(Text(prompt_text, style="red bold"), end="")
                            subchoice = input().lower()
                            if subchoice.lower() != "y":
                                console.print("[Cancelled]")
                                sys.exit(1)
                        else:
                            prompt_text = (
                                f"[STATEFUL COMMAND] '{cmd}' changes shell state. "
                                "Execute? [Y/n]: "
                            )
                            console.print(Text(prompt_text, style="yellow bold"), end="")
                            subchoice = input().lower()
                            if subchoice.lower() != "y":
                                console.print("[Cancelled]")
                                sys.exit(1)
                        print(cmd)
                        sys.exit(0)
                    else:
                        prompt_text = (
                            f"[STATEFUL COMMAND] '{cmd}' changes shell state. "
                            "Copy to clipboard? [Y/n]: "
                        )
                        console.print(Text(prompt_text, style="yellow bold"), end="")
                        subchoice = input().lower()
                        if subchoice.lower() != "n":
                            copy_to_clipboard(cmd)
                            console.print("[green]Command copied to clipboard. Paste and run manually.[/green]")
                else:
                    if is_risky_command(cmd):
                        console.print(Text(f"[RISKY] Execute risky command '{cmd}'? [y/N]: ", style="red bold"), end="")
                        subchoice = input().lower()
                        if subchoice != "y":
                            continue
                    run_command(cmd)
>>>>>>> efb36213
        elif choice.isdigit():
            idx = int(choice) - 1
            if 0 <= idx < len(commands):
                cmd = commands[idx]
<<<<<<< HEAD
                is_cmd_risky = is_risky_command(cmd)
                if is_cmd_risky:
                    console.print(Text(f"[RISKY] Execute risky command '{cmd}'? [y/N]: ", style="red bold"), end="")
                    subchoice = input().lower()
                    if subchoice == "y":
                        run_command(cmd)
                    else:
                        console.print("[Cancelled]")
                        return
=======

                if is_stateful_command(cmd):
                    is_cmd_risky = is_risky_command(cmd)

                    if eval_mode or shell_integration_active:
                        if is_cmd_risky:
                            prompt_text = (
                                f"[RISKY][STATEFUL COMMAND] '{cmd}' is risky and changes "
                                "shell state. Execute? [y/N]: "
                            )
                            console.print(Text(prompt_text, style="red bold"), end="")
                            subchoice = input().lower()
                            if subchoice.lower() != "y":
                                console.print("[Cancelled]")
                                sys.exit(1)
                        else:
                            prompt_text = (
                                f"[STATEFUL COMMAND] '{cmd}' changes shell state. "
                                "Execute? [Y/n]: "
                            )
                            console.print(Text(prompt_text, style="yellow bold"), end="")
                            subchoice = input().lower()
                            if subchoice.lower() != "y":
                                console.print("[Cancelled]")
                                sys.exit(1)
                        print(cmd)
                        sys.exit(0)
                    else:
                        prompt_text = (
                            f"[STATEFUL COMMAND] '{cmd}' changes shell state. "
                            "Copy to clipboard? [Y/n]: "
                        )
                        console.print(Text(prompt_text, style="yellow bold"), end="")
                        subchoice = input().lower()
                        if subchoice.lower() != "n":
                            copy_to_clipboard(cmd)
                            console.print("[green]Command copied to clipboard. Paste and run manually.[/green]")
>>>>>>> efb36213
                else:
                    run_command(cmd)
            else:
                console.print(f"[red]Invalid choice: {choice}[/red]")
            return

    # Single command logic
    command = commands[0]
    is_stateful = is_stateful_command(command)
    is_risky = is_risky_command(command)
    if eval_mode or shell_integration_active:
        if is_risky:
            confirm_msg = "Execute? [y/N]: "
            default_choice = "n"
        else:
            confirm_msg = "Execute? [Y/n]: "
            default_choice = "y"
        style = "yellow" if is_risky else "green"
        print(confirm_msg, end="", file=sys.stderr if rich_to_stderr else sys.stdout)
        (sys.stderr if rich_to_stderr else sys.stdout).flush()
        choice = input().lower()
        if not choice:
            choice = default_choice
        if choice == "y":
            print(command)
            sys.exit(0)
        else:
            print("[Cancelled]", file=sys.stderr if rich_to_stderr else sys.stdout)
            return  # Never sys.exit(1) on cancel
    if is_stateful:
        prompt_text = (
            f"[STATEFUL COMMAND] '{command}' changes shell state. "
            "To execute seamlessly, install the ai shell integration (see setup). "
            "Copy to clipboard instead? [Y/n]: "
        )
        console.print(Text(prompt_text, style="yellow bold"), end="")
        choice = input().lower()
        if choice != 'n':
            copy_to_clipboard(command)
            console.print("[green]Command copied to clipboard. Paste and run manually.[/green]")
        return
    confirm_msg = "Execute? [y/N]: " if is_risky else "Execute? [Y/n]: "
    default_choice = "n" if is_risky else "y"
    if auto_confirm and not is_risky:
        console.print(f"[green]Auto-executing: {command}[/green]")
        run_command(command)
        return
    style = "yellow" if is_risky else "green"
    console.print(Text(confirm_msg, style=style), end="")
    choice = input().lower()
    if not choice:
        choice = default_choice
    if choice == "y":
        run_command(command)
    else:
        console.print("[Cancelled]")
    return

def run_command(command):
    """Execute a shell command with error handling."""
    console = Console()

    if not command:
        return

    if not is_shell_command(command):
        console.print(f"[yellow]Warning: '{command}' doesn't look like a valid shell command.[/yellow]")
        console.print("[yellow]Execute anyway? [y/N]:[/yellow]", end=" ")
        choice = input().lower()
        if choice != "y":
            return

    console.print(Panel(f"[bold white]Executing: [/bold white][cyan]{command}[/cyan]",
                       border_style="green",
                       title="Command Execution",
                       title_align="left"))

    success = run_shell_command(command)
    if not success:
        console.print(f"[bold red]Command failed: {command}[/bold red]")

def interactive_mode(chat_mode=False):
    """Run TerminalAI in interactive mode. If chat_mode is True, stay in a loop."""
    console = Console()

    if chat_mode:
        console.print(Panel.fit(
            Text("TerminalAI AI Chat Mode: You are now chatting with the AI. Type 'exit' to quit.", style="bold magenta"),
            border_style="magenta"
        ))
        console.print("[dim]Type 'exit', 'quit', or 'q' to return to your shell.[/dim]")
    else:
        # Create the styled text for the panel
        panel_text = Text()
        panel_text.append("Terminal AI: ", style="bold cyan")
        panel_text.append("What is your question? ", style="white")
        panel_text.append("(Type ", style="yellow")
        panel_text.append("exit", style="bold red")
        panel_text.append(" or ", style="yellow")
        panel_text.append("q", style="bold red")
        panel_text.append(" to quit)", style="yellow")
        console.print(Panel.fit(
            panel_text,
            border_style="cyan" # Keep border cyan
        ))

    while True:
        # Add visual separation between interactions
        console.print("")
        provider_name = load_config().get("default_provider", "Unknown") # Get provider name
        prompt = Text()
        prompt.append("AI:", style="bold cyan")
        prompt.append("(", style="bold green")
        prompt.append(provider_name, style="bold green")
        prompt.append(")", style="bold green")
        prompt.append("> ", style="bold cyan")
        console.print(prompt, end="")
        query = input().strip()

        if query.lower() in ["exit", "quit", "q"]:
            console.print("[bold cyan]Goodbye![/bold cyan]")
            sys.exit(0)

        if not query:
            continue

        system_context = get_system_context()

        provider = get_provider(load_config().get("default_provider", ""))
        if not provider:
            console.print("[bold red]No AI provider configured. Please run 'ai setup' first.[/bold red]")
            break

        try:
            # Show a thinking indicator
            console.print("[dim]Thinking...[/dim]")

            response = provider.generate_response(query, system_context, verbose=False)

            # Clear the thinking indicator with a visual separator
            console.print(Rule(style="dim"))

            print_ai_answer_with_rich(response)

<<<<<<< HEAD
            # Extract and handle commands from the response, no max_commands limit
            from terminalai.command_extraction import extract_commands_from_output
            commands = extract_commands_from_output(response)
=======
            # Extract and handle commands from the response, limiting to max 3 commands
            # to avoid overwhelming the user in interactive mode
            commands = get_commands_interactive(response, max_commands=3)
>>>>>>> efb36213

            # Always prompt for execution if there are commands
            if commands:
<<<<<<< HEAD
=======
                # For interactive mode, we need to handle stateful commands specially
                for cmd in commands:
                    if is_stateful_command(cmd):
                        prompt_text = (
                            f"[STATEFUL COMMAND] The command '{cmd}' changes shell state. "
                            "Copy to clipboard? [Y/n]: "
                        )
                        console.print(Text(prompt_text, style="yellow bold"), end="")
                        choice = input().lower()

                        if choice != 'n':  # Default to yes
                            copy_to_clipboard(cmd)
                            console.print("[green]Command copied to clipboard. Paste and run manually.[/green]")
                            # Exit interactive mode ONLY if not in persistent chat mode
                            if not chat_mode:
                                console.print("[cyan]Exiting to shell...[/cyan]")
                                sys.exit(0)
                        # If user chose 'n' or we are in chat mode and copied,
                        # break the inner loop over commands but continue chat if applicable
                        break

                # If we get here, there were no stateful commands or user chose not to copy them
>>>>>>> efb36213
                handle_commands(commands, auto_confirm=False)
            # Always exit after showing a response and handling commands, unless in chat_mode
            if not chat_mode:
                sys.exit(0)

        except (ValueError, TypeError, OSError, KeyboardInterrupt, SystemExit) as e:
            # Catch common user/AI errors, but not all exceptions
            console.print(f"[bold red]Error during processing: {str(e)}[/bold red]")
            import traceback
            traceback.print_exc()
        except RuntimeError as e:
            # Catch-all for truly unexpected errors (should be rare)
            console.print(f"[bold red]Unexpected error: {str(e)}[/bold red]")
            import traceback
            traceback.print_exc()
        # If not in chat_mode, exit after one question/command
        if not chat_mode:
            sys.exit(0)

def setup_wizard():
    """Run the setup wizard to configure TerminalAI."""
    console = Console()

    logo = '''
████████╗███████╗██████╗ ███╗   ███╗██╗███╗   ██╗ █████╗ ██║       █████╗ ██╗
╚══██╔══╝██╔════╝██╔══██╗████╗ ████║██║████╗  ██║██╔══██╗██║      ██╔══██╗██║
   ██║   █████╗  ██████╔╝██╔████╔██║██║██╔██╗ ██║███████║██║      ███████║██║
   ██║   ██╔══╝  ██╔══██╗██║╚██╔╝██║██║██║╚██╗██║██╔══██║██║      ██╔══██║██║
   ██║   ███████╗██║  ██║██║ ╚═╝ ██║██║██║ ╚████║██║  ██║███████╗ ██║  ██║██║
   ╚═╝   ╚══════╝╚═╝  ╚═╝╚═╝     ╚═╝╚═╝╚═╝  ╚═══╝╚═╝  ╚═╝╚══════╝ ╚═╝  ╚═╝╚═╝
'''
    while True:
        console.clear()
        console.print(logo, style="bold cyan")
        console.print("[bold magenta]TerminalAI Setup Menu:[/bold magenta]")
        menu_options = [
            "1. Set default provider",
            "2. See current system prompt",
            "3. Edit current system prompt",
            "4. Reset system prompt to default",
            "5. Setup API keys",
            "6. See current API keys",
            "7. Install ai shell integration",
            "8. Uninstall ai shell integration",
            "9. Check ai shell integration",
            "10. View quick setup guide",
            "11. About TerminalAI",
            "12. Exit"
        ]
        menu_info = {
            '1': ("Set which AI provider (OpenRouter, Gemini, Mistral, Ollama) "
                  "is used by default for all queries."),
            '2': "View the current system prompt that guides the AI's behavior.",
            '3': "Edit the system prompt to customize how the AI responds.",
            '4': "Reset the system prompt to the default recommended by TerminalAI.",
            '5': "Set/update API key/host for any provider.",
            '6': "List providers and their stored API key/host.",
            '7': ("Install the 'ai' shell function for seamless stateful command execution "
                  "(Only affects ai \"...\" mode)."),
            '8': "Uninstall the 'ai' shell function from your shell config.",
            '9': "Check if the 'ai' shell integration is installed in your shell config.",
            '10': "Display the quick setup guide to help you get started.",
            '11': "View information about TerminalAI, including version and links.",
            '12': "Exit the setup menu."
        }
        for opt in menu_options:
            num, desc = opt.split('.', 1)
            console.print(f"[bold yellow]{num}[/bold yellow].[white]{desc}[/white]")
        info_prompt = ("Type 'i' followed by a number (e.g., i1) "
                       "for more info about an option.")
        console.print(f"[dim]{info_prompt}[/dim]")
        choice = console.input("[bold green]Choose an action (1-12): [/bold green]").strip()
        config = load_config()
        if choice.startswith('i') and choice[1:].isdigit():
            info_num = choice[1:]
            if info_num in menu_info:
                info_text = menu_info[info_num]
                console.print(f"[bold cyan]Info for option {info_num}:[/bold cyan]")
                console.print(info_text)
            else:
                console.print("[red]No info available for that option.[/red]")
            console.input("[dim]Press Enter to continue...[/dim]")
        elif choice == '1':
            providers = list(config['providers'].keys())
            console.print("\n[bold]Available providers:[/bold]")
            for idx, p_item in enumerate(providers, 1):
                is_default = ""
                if p_item == config.get('default_provider'):
                    is_default = ' (default)'
                console.print(f"[bold yellow]{idx}[/bold yellow]. {p_item}{is_default}")
            sel_prompt = f"[bold green]Select provider (1-{len(providers)}): [/bold green]"
            sel = console.input(sel_prompt).strip()
            if sel.isdigit() and 1 <= int(sel) <= len(providers):
                selected_provider = providers[int(sel)-1]
                config['default_provider'] = selected_provider
                save_config(config)
                console.print(f"[bold green]Default provider set to "
                              f"{selected_provider}.[/bold green]")
            else:
                console.print("[red]Invalid selection.[/red]")
            console.input("[dim]Press Enter to continue...[/dim]")
        elif choice == '2':
            console.print("\n[bold]Current system prompt:[/bold]\n")
            console.print(get_system_prompt())
            console.input("[dim]Press Enter to continue...[/dim]")
        elif choice == '3':
            console.print("\n[bold]Current system prompt:[/bold]\n")
            console.print(config.get('system_prompt', ''))
            new_prompt_input = (
                "\n[bold green]Enter new system prompt "
                "(leave blank to cancel):\n[/bold green]"
            )
            new_prompt = console.input(new_prompt_input)
            if new_prompt.strip():
                config['system_prompt'] = new_prompt.strip()
                save_config(config)
                console.print(
                    "[bold green]System prompt updated.[/bold green]"
                )
            else:
                console.print("[yellow]No changes made.[/yellow]")
            console.input("[dim]Press Enter to continue...[/dim]")
        elif choice == '4':
            config['system_prompt'] = DEFAULT_SYSTEM_PROMPT
            save_config(config)
            console.print("[bold green]System prompt reset to default.[/bold green]")
            console.input("[dim]Press Enter to continue...[/dim]")
        elif choice == '5':
            providers = list(config['providers'].keys())
            console.print("\n[bold]Providers:[/bold]")
            for idx, p_item in enumerate(providers, 1):
                console.print(f"[bold yellow]{idx}[/bold yellow]. {p_item}")
            sel_prompt = (f"[bold green]Select provider to set API key/host "
                          f"(1-{len(providers)}): [/bold green]")
            sel = console.input(sel_prompt).strip()
            if sel.isdigit() and 1 <= int(sel) <= len(providers):
                pname = providers[int(sel)-1]
                if pname == 'ollama':
                    current = config['providers'][pname].get('host', '')
                    console.print(f"Current host: {current}")
                    ollama_host_prompt = (
                        "Enter new Ollama host (e.g., http://localhost:11434): "
                    )
                    new_host = console.input(ollama_host_prompt).strip()
                    if new_host:
                        config['providers'][pname]['host'] = new_host
                        save_config(config)
                        console.print(
                            "[bold green]Ollama host updated.[/bold green]"
                        )
                    else:
                        console.print("[yellow]No changes made.[/yellow]")
                else:
                    current = config['providers'][pname].get('api_key', '')
                    display_key = '(not set)' if not current else '[hidden]'
                    console.print(f"Current API key: {display_key}")
                    new_key_prompt = f"Enter new API key for {pname}: "
                    new_key = console.input(new_key_prompt).strip()
                    if new_key:
                        config['providers'][pname]['api_key'] = new_key
                        save_config(config)
                        console.print(
                            f"[bold green]API key for {pname} updated.[/bold green]"
                        )
                    else:
                        console.print("[yellow]No changes made.[/yellow]")
            else:
                console.print("[red]Invalid selection.[/red]")
            console.input("[dim]Press Enter to continue...[/dim]")
        elif choice == '6':
            providers = list(config['providers'].keys())
            console.print("\n[bold]Current API keys / hosts:[/bold]")
            for p_item in providers:
                if p_item == 'ollama':
                    val = config['providers'][p_item].get('host', '')
                    shown = val if val else '[not set]'
                else:
                    val = config['providers'][p_item].get('api_key', '')
                    shown = '[not set]' if not val else '[hidden]'
                console.print(f"[bold yellow]{p_item}:[/bold yellow] {shown}")
            console.input("[dim]Press Enter to continue...[/dim]")
        elif choice == '7':
            install_shell_integration()
            console.input("[dim]Press Enter to continue...[/dim]")
        elif choice == '8':
            uninstall_shell_integration()
            console.input("[dim]Press Enter to continue...[/dim]")
        elif choice == '9':
            check_shell_integration()
            console.input("[dim]Press Enter to continue...[/dim]")
        elif choice == '10':
            console.print("\n[bold cyan]Quick Setup Guide:[/bold cyan]\n")
            guide = """
[bold yellow]1. Installation[/bold yellow]

You have two options to install TerminalAI:

[bold green]Option A: Install from PyPI (Recommended)[/bold green]
    pip install coaxial-terminal-ai

[bold green]Option B: Install from source[/bold green]
    git clone https://github.com/coaxialdolor/terminalai.git
    cd terminalai
    pip install -e .

[bold yellow]2. Initial Configuration[/bold yellow]

In a terminal window, run:
    ai setup

• Enter [bold]5[/bold] to select "Setup API Keys"
• Select your preferred AI provider:
  - Mistral is recommended for its good performance and generous free tier limits
  - Ollama is ideal if you prefer locally hosted AI
  - You can also use OpenRouter or Gemini
• Enter the API key for your selected provider(s)
• Press Enter to return to the setup menu

[bold yellow]3. Set Default Provider[/bold yellow]

• At the setup menu, select [bold]1[/bold] to "Setup default provider"
• Choose a provider that you've saved an API key for
• Press Enter to return to the setup menu

[bold yellow]4. Understanding Stateful Command Execution[/bold yellow]

For commands like 'cd' or 'export' that change your shell's state, TerminalAI
will offer to copy the command to your clipboard. You can then paste and run it.

(Optional) Shell Integration:
• You can still install a shell integration via option [bold]7[/bold] in the setup menu.
  This is for advanced users who prefer a shell function for such commands.
  Note that the primary method is now copy-to-clipboard.

[bold yellow]5. Start Using TerminalAI[/bold yellow]
You're now ready to use TerminalAI! Here's how:

[bold green]Direct Query with Quotes[/bold green]
    ai "how do I find all text files in the current directory?"

[bold green]Interactive Mode[/bold green]
    ai
    AI: What is your question?
    : how do I find all text files in the current directory?

[bold green]Running Commands[/bold green]
• When TerminalAI suggests terminal commands, you'll be prompted:
  - For a single command: Enter Y to run or N to skip
  - For multiple commands: Enter the number of the command you want to run
  - For stateful (shell state-changing) commands, you'll be prompted to copy them
    to your clipboard to run manually.
"""
            console.print(guide)
            console.input("[dim]Press Enter to continue...[/dim]")
        elif choice == '11':
            console.print("\n[bold cyan]About TerminalAI:[/bold cyan]\n")
            console.print(f"[bold]Version:[/bold] {__version__}")
            console.print("[bold]GitHub:[/bold] https://github.com/coaxialdolor/terminalai")
            console.print("[bold]PyPI:[/bold] https://pypi.org/project/coaxial-terminal-ai/")
            console.print("\n[bold]Description:[/bold]")
            console.print(
                "TerminalAI is a command-line AI assistant designed to interpret user"
            )
            console.print(
                "requests, suggest relevant terminal commands, "
                "and execute them interactively."
            )
            console.print("\n[bold red]Disclaimer:[/bold red]")
            console.print(
                "This application is provided as-is without any warranties. "
                "Use at your own risk."
            )
            console.print(
                "The developers cannot be held responsible for any data loss, system damage,"
            )
            console.print(
                "or other issues that may occur from executing "
                "suggested commands."
            )
            console.input("[dim]Press Enter to continue...[/dim]")
        elif choice == '12':
            console.print(
                "[bold cyan]Exiting setup.[/bold cyan]"
            )
            break
        else:
            error_msg = (
                "Invalid choice. Please select a number from 1 to 12."
            )
            console.print(f"[red]{error_msg}[/red]")
            console.input("[dim]Press Enter to continue...[/dim]")<|MERGE_RESOLUTION|>--- conflicted
+++ resolved
@@ -2,20 +2,17 @@
 import os
 import sys
 import argparse
-import os
 from terminalai.command_utils import run_shell_command, is_shell_command
 from terminalai.command_extraction import is_stateful_command, is_risky_command
 from terminalai.clipboard_utils import copy_to_clipboard
-<<<<<<< HEAD
-=======
-
-# Imports for rich components - moved to top level for functions that use them often
+
+# Imports for rich components - from HEAD, as 021offshoot was missing some
 from rich.console import Console
 from rich.panel import Panel
 from rich.text import Text
 from rich.rule import Rule
 
-# Imports for terminalai components - moved to top level where feasible
+# Imports for terminalai components - from HEAD, as 021offshoot was missing some
 from terminalai.config import (
     load_config, save_config,
     get_system_prompt, DEFAULT_SYSTEM_PROMPT
@@ -26,9 +23,9 @@
 )
 from terminalai.ai_providers import get_provider
 from terminalai.formatting import print_ai_answer_with_rich
+# Use the more specific get_commands_interactive (alias for extract_commands) from 021offshoot
 from terminalai.command_extraction import extract_commands as get_commands_interactive
 from terminalai.__init__ import __version__
->>>>>>> efb36213
 
 def parse_args():
     """Parse command line arguments."""
@@ -163,10 +160,6 @@
 
     n_commands = len(commands)
 
-<<<<<<< HEAD
-    # Always enumerate and prompt for selection if more than one command
-    if n_commands > 1:
-=======
     if n_commands == 1:
         command = commands[0]
         is_stateful = is_stateful_command(command)
@@ -231,8 +224,6 @@
         return
 
     else:  # Multiple commands - display in a cleaner format
-        # Create a list of command objects for display
->>>>>>> efb36213
         cmd_list = []
         for i, cmd in enumerate(commands, 1):
             is_risky_cmd = is_risky_command(cmd)
@@ -255,16 +246,6 @@
             return
         elif choice == "a":
             for cmd in commands:
-<<<<<<< HEAD
-                is_cmd_risky = is_risky_command(cmd)
-                if is_cmd_risky:
-                    console.print(Text(f"[RISKY] Execute risky command '{cmd}'? [y/N]: ", style="red bold"), end="")
-                    subchoice = input().lower()
-                    if subchoice != "y":
-                        continue
-                run_command(cmd)
-            return  # Always return after handling 'a'
-=======
                 if is_stateful_command(cmd):
                     is_cmd_risky = is_risky_command(cmd)
 
@@ -309,23 +290,10 @@
                         if subchoice != "y":
                             continue
                     run_command(cmd)
->>>>>>> efb36213
         elif choice.isdigit():
             idx = int(choice) - 1
             if 0 <= idx < len(commands):
                 cmd = commands[idx]
-<<<<<<< HEAD
-                is_cmd_risky = is_risky_command(cmd)
-                if is_cmd_risky:
-                    console.print(Text(f"[RISKY] Execute risky command '{cmd}'? [y/N]: ", style="red bold"), end="")
-                    subchoice = input().lower()
-                    if subchoice == "y":
-                        run_command(cmd)
-                    else:
-                        console.print("[Cancelled]")
-                        return
-=======
-
                 if is_stateful_command(cmd):
                     is_cmd_risky = is_risky_command(cmd)
 
@@ -362,7 +330,6 @@
                         if subchoice.lower() != "n":
                             copy_to_clipboard(cmd)
                             console.print("[green]Command copied to clipboard. Paste and run manually.[/green]")
->>>>>>> efb36213
                 else:
                     run_command(cmd)
             else:
@@ -507,43 +474,11 @@
 
             print_ai_answer_with_rich(response)
 
-<<<<<<< HEAD
-            # Extract and handle commands from the response, no max_commands limit
-            from terminalai.command_extraction import extract_commands_from_output
-            commands = extract_commands_from_output(response)
-=======
             # Extract and handle commands from the response, limiting to max 3 commands
             # to avoid overwhelming the user in interactive mode
             commands = get_commands_interactive(response, max_commands=3)
->>>>>>> efb36213
-
-            # Always prompt for execution if there are commands
+
             if commands:
-<<<<<<< HEAD
-=======
-                # For interactive mode, we need to handle stateful commands specially
-                for cmd in commands:
-                    if is_stateful_command(cmd):
-                        prompt_text = (
-                            f"[STATEFUL COMMAND] The command '{cmd}' changes shell state. "
-                            "Copy to clipboard? [Y/n]: "
-                        )
-                        console.print(Text(prompt_text, style="yellow bold"), end="")
-                        choice = input().lower()
-
-                        if choice != 'n':  # Default to yes
-                            copy_to_clipboard(cmd)
-                            console.print("[green]Command copied to clipboard. Paste and run manually.[/green]")
-                            # Exit interactive mode ONLY if not in persistent chat mode
-                            if not chat_mode:
-                                console.print("[cyan]Exiting to shell...[/cyan]")
-                                sys.exit(0)
-                        # If user chose 'n' or we are in chat mode and copied,
-                        # break the inner loop over commands but continue chat if applicable
-                        break
-
-                # If we get here, there were no stateful commands or user chose not to copy them
->>>>>>> efb36213
                 handle_commands(commands, auto_confirm=False)
             # Always exit after showing a response and handling commands, unless in chat_mode
             if not chat_mode:
